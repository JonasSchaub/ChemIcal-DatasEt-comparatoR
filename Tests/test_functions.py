--- conflicted
+++ resolved
@@ -8,11 +8,9 @@
 
 
 def test_import_as_data_dict():
-<<<<<<< HEAD
     testdict = cider.import_as_data_dict("unittest_data")
     # Assert that the function generates the dictionary
     assert list(testdict.keys()) == ["set_A.sdf", "set_B.sdf", "set_D.sdf"]
-
 
 def test_check_invalid_SDF(capfd):
     invalid_testdict = cider.import_as_data_dict("unittest_data_invalid")
@@ -26,55 +24,26 @@
     cider.check_invalid_SDF(invalid_testdict, delete=True)
     assert len(invalid_testdict["set_D_invalid.sdf"][cider.import_keyname]) == 5
 
-=======
-    testdict = cider.import_as_data_dict('unittest_data')
-    # Assert that the function generates the dictionary
-    assert list(testdict.keys()) == ['set_A.sdf', 'set_B.sdf', 'set_D.sdf']
-
-def test_check_invalid_SDF(capfd):
-    invalid_testdict = cider.import_as_data_dict('unittest_data_invalid')
-    cider.check_invalid_SDF(invalid_testdict, delete=False)
-    out, err = capfd.readouterr()
-    assert out == 'set_D_invalid.sdf has invalid molecule at index 1\nset_D_invalid.sdf has invalid molecule at index 4\n2 invalid molecule(s) will remain in set_D_invalid.sdf\n'
-    assert len(invalid_testdict['set_D_invalid.sdf'][cider.import_keyname]) == 7
-    cider.check_invalid_SDF(invalid_testdict, delete=True)
-    assert len(invalid_testdict['set_D_invalid.sdf'][cider.import_keyname]) == 5
->>>>>>> a36f5fc6
-
 def test_get_number_of_molecules():
     cider.get_number_of_molecules(testdict)
     # Assert that the function generates new entries in the dictionary
     # and that the correct number of molecules are found in the datasets
-<<<<<<< HEAD
     assert testdict["set_A.sdf"][cider.dataset_lenght_keyname] == 3
     assert testdict["set_B.sdf"][cider.dataset_lenght_keyname] == 4
     assert testdict["set_D.sdf"][cider.dataset_lenght_keyname] == 7
 
-
 def test_draw_molecules():
     cider.draw_molecules(testdict, number_of_mols=3)
-    # Assert that the function gernerates a new entry in the dictionary
+    # Assert that the function generates a new entry in the dictionary
     assert (
         any(key == cider.mol_grid_keyname for key in list(testdict["set_A.sdf"].keys())) == True
     )
-=======
-    assert testdict['set_A.sdf'][cider.dataset_length_keyname] == 3
-    assert testdict['set_B.sdf'][cider.dataset_length_keyname] == 4
-    assert testdict['set_D.sdf'][cider.dataset_length_keyname] == 7
-
-def test_draw_molecules():
-    cider.draw_molecules(testdict, number_of_mols=3)
-    # Assert that the function generates a new entry in the dictionary
-    assert any(key == cider.mol_grid_keyname for key in list(testdict['set_A.sdf'].keys())) == True
->>>>>>> a36f5fc6
     # Assert that the pictures are exported
     assert os.path.exists("output/mol_grit.png")
 
-
 def test_get_database_id():
-<<<<<<< HEAD
     cider.get_database_id(testdict, "coconut_id")
-    # Assert that the function gernerates a new entry in the dictionary
+    # Assert that the function generates a new entry in the dictionary
     assert (
         any(key == "coconut_id_keyname" for key in list(testdict["set_A.sdf"].keys()))
         == True
@@ -89,16 +58,6 @@
 
 def test_get_identifier_list():
     testset = testdict["set_A.sdf"][cider.import_keyname]
-=======
-    cider.get_database_id(testdict, 'coconut_id')
-    # Assert that the function generates a new entry in the dictionary
-    assert any(key == 'coconut_id_keyname' for key in list(testdict['set_A.sdf'].keys())) == True
-    # Assert that the function gets the correct IDs 
-    assert list(testdict['set_A.sdf'][cider.database_id_keyname]) == ['CNP0206286', 'CNP0284887', 'CNP0080171']
-
-def test_get_identifier_list():
-    testset = testdict['set_A.sdf'][cider.import_keyname]
->>>>>>> a36f5fc6
     # Assert that the correct InChI strings are generated.
     expected_inchi = (
         [
@@ -110,8 +69,7 @@
     )
     inchi = cider._get_identifier_list(testset)
     assert expected_inchi == inchi
-<<<<<<< HEAD
-    # Assert that the correkt InChIKeys are generated.
+    # Assert that the correct InChIKeys are generated.
     expected_inchikey = (
         [
             "PBKONEOXTCPAFI-UHFFFAOYSA-N",
@@ -121,22 +79,15 @@
         0,
     )
     inchikey = cider._get_identifier_list(testset, "inchikey")
-=======
-    # Assert that the correct InChIKeys are generated.
-    expected_inchikey = (['PBKONEOXTCPAFI-UHFFFAOYSA-N', 'RFFLAFLAYFXFSW-UHFFFAOYSA-N', 'ZPQOPVIELGIULI-UHFFFAOYSA-N'], 0)
-    inchikey = cider._get_identifier_list(testset, 'inchikey')
->>>>>>> a36f5fc6
     assert expected_inchikey == inchikey
     # Assert that the correct SMILES strings are generated.
     expected_smiles = (["Clc1ccc(Cl)c(Cl)c1", "Clc1ccccc1Cl", "Clc1cccc(Cl)c1"], 0)
     smiles = cider._get_identifier_list(testset, "smiles")
     assert expected_smiles == smiles
 
-
 def test_get_identifier_list_key():
     cider.get_identifier_list_key(testdict)
-<<<<<<< HEAD
-    # Assert that the function gernerates a new entry in the dictionary
+    # Assert that the function generates a new entry in the dictionary
     assert (
         any(
             key == cider.identifier_keyname
@@ -144,10 +95,6 @@
         )
         == True
     )
-=======
-    # Assert that the function generates a new entry in the dictionary
-    assert any(key == cider.identifier_keyname for key in list(testdict['set_A.sdf'].keys())) == True
->>>>>>> a36f5fc6
     # Assert that at default configuration the correct InChI string is generated.
     assert (
         testdict["set_A.sdf"][cider.identifier_keyname][0]
@@ -179,7 +126,6 @@
     assert testdict["set_B.sdf"][cider.duplicates_keyname] == 0
     assert testdict["set_D.sdf"][cider.duplicates_keyname] == 1
 
-
 def test_get_shared_molecules_key():
     cider.get_shared_molecules_key(testdict)
     # Assert that the function generates a new entry in the dictionary
@@ -206,23 +152,16 @@
         or "Clc1cccc(Cl)c1"
     )
 
-
 def test_visualize_intersection():
     cider.visualize_intersection(testdict)
     assert os.path.exists("output/intersection.png")
 
-
 def test_get_descriptor_list():
-<<<<<<< HEAD
     testset = testdict["set_A.sdf"][cider.import_keyname]
-=======
-    testset = testdict['set_A.sdf'][cider.import_keyname]
->>>>>>> a36f5fc6
     # Assert that the correct LogP values are returned
     expected_LogP = [3.6468000000000007, 2.9934000000000003, 2.993400000000001]
     LogP = cider._get_descriptor_list(testset, Descriptors.MolLogP)
     assert expected_LogP == LogP
-
 
 def test_get_descriptor_list_key_1():
     # Assertion for continuous values
@@ -239,7 +178,6 @@
         147.004,
     ]
 
-
 def test_get_descriptor_list_key_2():
     # Assertion for discrete values
     cider.get_descriptor_list_key(
@@ -257,7 +195,6 @@
         "C6H4Cl2",
     ]
 
-
 def test_get_value_from_id(capfd):
     cider.get_value_from_id(testdict, "CNP0206286", "Molecular Weight")
     out, err = capfd.readouterr()
@@ -268,7 +205,6 @@
 
 
 def test_get_discrete_descriptor_counts():
-<<<<<<< HEAD
     cider.get_descriptor_list_key(
         testdict, Descriptors.NumHDonors, "Number of H-Donors"
     )
@@ -279,7 +215,6 @@
     )
     # Assert the correct values for the bins
     assert list(testdict["set_A.sdf"]["binned Number of H-Donors"]) == [3, 0]
-
 
 def test_get_continuous_descriptor_counts():
     cider.get_descriptor_list_key(testdict, Descriptors.MolLogP, "LogP")
@@ -289,48 +224,17 @@
     # Assert the correct values for the bins
     assert list(testdict["set_A.sdf"]["binned LogP"]) == [0, 3, 0, 0, 0]
 
-
 def test_discrete_descriptor_plot():
     cider._discrete_descriptor_plot(testdict, "Number of H-Donors")
     # Assert that the image and the table are exported
     assert os.path.exists("output/distribution_of_Number of H-Donors.png")
     assert os.path.exists("output/table_Number of H-Donors.csv")
 
-
 def test_continuous_descriptor_plot():
     cider._continuous_descriptor_plot(testdict, "LogP")
     # Assert that the image and the table are exported
     assert os.path.exists("output/distribution_of_LogP.png")
     assert os.path.exists("output/table_LogP.csv")
-
-=======
-    cider.get_descriptor_list_key(testdict, Descriptors.NumHDonors, 'Number of H-Donors')
-    cider._get_discrete_descriptor_counts(testdict, 'Number of H-Donors')
-    # Assert that the function generates a new entry in the dictionary
-    assert any(key == 'binned Number of H-Donors' for key in list(testdict['set_A.sdf'].keys()))
-    # Assert the correct values for the bins
-    assert list(testdict['set_A.sdf']['binned Number of H-Donors']) == [3,0]
-
-def test_get_continuous_descriptor_counts():
-    cider.get_descriptor_list_key(testdict, Descriptors.MolLogP, 'LogP')
-    cider._get_continuous_descriptor_counts(testdict, 'LogP', 2)
-    # Assert that the function generates a new entry in the dictionary
-    assert any(key == 'binned LogP' for key in list(testdict['set_A.sdf'].keys()))
-    # Assert the correct values for the bins
-    assert list(testdict['set_A.sdf']['binned LogP']) == [0, 3, 0, 0, 0]
-
-def test_discrete_descriptor_plot():
-    cider._discrete_descriptor_plot(testdict, 'Number of H-Donors')
-    # Assert that the image and the table are exported
-    assert os.path.exists("output/distribution_of_Number of H-Donors.png")
-    assert os.path.exists("output/table_Number of H-Donors.csv")
-
-def test_continuous_descriptor_plot():
-    cider._continuous_descriptor_plot(testdict, 'LogP')
-    # Assert that the image and the table are exported
-    assert os.path.exists("output/distribution_of_LogP.png")
-    assert os.path.exists("output/table_LogP.csv")
->>>>>>> a36f5fc6
 
 def test_descriptor_counts_and_plot():
     # Assertion for continuous descriptor
@@ -364,21 +268,12 @@
     # Assert the correct values for the bins
     assert list(testdict["set_A.sdf"]["binned Number of Rings"]) == [0, 3]
 
-
 def test_test_for_lipinski():
-<<<<<<< HEAD
     testset = testdict["set_A.sdf"][cider.import_keyname]
-=======
-    testset  = testdict['set_A.sdf'][cider.import_keyname]
->>>>>>> a36f5fc6
     # Assert the correct number of broken rules are returned
     expected_num_of_break = [0, 0, 0]
     num_of_break = cider._test_for_lipinski(testset)
     assert expected_num_of_break == num_of_break
-<<<<<<< HEAD
-
-=======
->>>>>>> a36f5fc6
 
 def test_get_lipinski_key():
     cider.get_lipinski_key(testdict)
@@ -398,7 +293,6 @@
         == True
     )
     # Assert that the correct numbers are returned
-<<<<<<< HEAD
     assert testdict["set_A.sdf"][cider.lipinski_list_keyname] == [0, 0, 0]
     assert testdict["set_A.sdf"][cider.lipinski_summary_keyname] == {
         "lipinski_molecules": 3,
@@ -408,32 +302,16 @@
         "4_rules_broken": 0,
     }
 
-=======
-    assert testdict['set_A.sdf'][cider.lipinski_list_keyname] == [0, 0, 0]
-    assert testdict['set_A.sdf'][cider.lipinski_summary_keyname] == {'lipinski_molecules': 3,
-                                                                    '1_rule_broken': 0,
-                                                                    '2_rules_broken': 0,
-                                                                    '3_rules_broken': 0,
-                                                                    '4_rules_broken': 0}
->>>>>>> a36f5fc6
-
 def test_lipinski_plot():
     cider.lipinski_plot(testdict)
     # Assert that the picture is exported
     assert os.path.exists("output/lipinski_rules_plot.png")
-<<<<<<< HEAD
-
-=======
->>>>>>> a36f5fc6
+
 
 def test_chemical_space_visualization():
     cider.chemical_space_visualization(testdict, interactive=False)
     # Assert that the picture is exported
     assert os.path.exists("output/chemical_space.png")
-<<<<<<< HEAD
-
-=======
->>>>>>> a36f5fc6
 
 def test_export_single_dict_values():
     cider.export_single_dict_values(testdict)
@@ -441,10 +319,6 @@
     assert os.path.exists("output/descriptor_values_set_A.csv")
     assert os.path.exists("output/descriptor_values_set_B.csv")
     assert os.path.exists("output/descriptor_values_set_D.csv")
-<<<<<<< HEAD
-
-=======
->>>>>>> a36f5fc6
 
 def test_export_all_picture_pdf():
     cider.export_all_picture_pdf()
